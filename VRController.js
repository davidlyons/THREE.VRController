/**
 * @author Stewart Smith / http://stewartsmith.io
 * @author Jeff Nusz / http://custom-logic.com
 * @author Data Arts Team / https://github.com/dataarts
 */




/*


	THREE.VRController




	Why is this useful?
	1. This creates a THREE.Object3D() per gamepad and passes it to you 
	through an event for inclusion in your scene. It then handles copying the
	live positions and orientations from the gamepad to this Object3D.
	2. It also broadcasts button events to you on the Object3D instance. 
	For supported devices button names are mapped to the buttons array when 
	possible for convenience. (And this support is easy to extend.)

	What do I have to do?
	1. Include THREE.VRController.update() in your animation loop and listen
	for the appropriate events.
	2. When you receive a controller instance -- again, just an Object3D --
	you ought to set its standingMatrix property to equal your 
	controls.getStandingMatrix() and if you are expecting 3DOF controllers set 
	its head property equal to your camera.


*/




    ///////////////////////
   //                   //
  //   VR Controller   //
 //                   //
///////////////////////


THREE.VRController = function( gamepad ){

	var 
	supported,
	style,
	buttonNames = [],
	primaryButtonName,
	axes     = [ 0, 0 ],
	axes2     = [ 0, 0 ],
	buttons  = [],
	hand     = '';


	THREE.Object3D.call( this );
	this.matrixAutoUpdate = false;


	//  These are special properties you ought to overwrite on the instance
	//  in your own code. For example: 
	//    controller.standingMatrix = controls.getStandingMatrix()
	//    controller.head = camera//  Only really needed if controller is 3DOF.

	this.standingMatrix = new THREE.Matrix4();
	this.head = {

		position:   new THREE.Vector3(),
		quaternion: new THREE.Quaternion()
	}


	//  Do we recognize this type of controller based on its gamepad.id string?
	//  If not we’ll still roll with it, just the buttons won’t be mapped.

	supported = THREE.VRController.supported[ gamepad.id ];
	if( supported !== undefined ){

		style = supported.style
		buttonNames = supported.buttons
		primaryButtonName = supported.primary
	}


	//  It is crucial that we have a reference to the actual gamepad!
	//  In addition to requiring its .pose for position and orientation
	//  updates, it also gives us all the goodies like .id, .index,
	//  and maybe best of all... haptics!
	//  We’ll also add style and DOF here but not onto the actual gamepad
	//  object because that’s the browser’s territory.

	this.gamepad      = gamepad;
	this.gamepadStyle = style;
	this.gamepadDOF   = null;//  Have to wait until gamepad.pose is defined to handle this. 
	this.name         = gamepad.id;


	//  Setup axes and button states so we can watch for change events.
	//  If we have english names for these buttons that’s great.
	//  If not... We’ll just roll with it because trying is important :)
	
	gamepad.buttons.forEach( function( button, i ){

		buttons[ i ] = {

			name:      buttonNames[ i ] !== undefined ? buttonNames[ i ] : 'button_'+ i,
			value:     button.value,
			isTouched: button.touched,
			isPressed: button.pressed
		}
	})
	this.listenForButtonEvents = function(){

		var
		verbosity  = THREE.VRController.verbosity,
		controller = this,
		prefix = '> #'+ controller.gamepad.index +' '+ controller.gamepad.id +' ('+ controller.gamepad.hand +') ';
		
		
		//  Did the handedness change?
		
		if( hand !== controller.gamepad.hand ){
			
			hand = controller.gamepad.hand;
			controller.dispatchEvent({ type: 'hand changed', hand: hand });
		}


		//  Did any axes (assuming a 2D trackpad) values change?

		if( gamepad.axes[ 0 ] && gamepad.axes[ 1 ] ) {
			if( axes[ 0 ] !== gamepad.axes[ 0 ] || axes[ 1 ] !== gamepad.axes[ 1 ]){

				axes[ 0 ] = gamepad.axes[ 0 ];
				axes[ 1 ] = gamepad.axes[ 1 ];
				if( verbosity >= 0.5 ) console.log( prefix +'axes changed', axes );
				controller.dispatchEvent({ type: 'axes changed', axes: axes });
			}
		}

		if( gamepad.axes[ 2 ] && gamepad.axes[ 3 ] ) {
			if( axes2[ 0 ] !== gamepad.axes[ 2 ] || axes2[ 1 ] !== gamepad.axes[ 3 ]){

				axes2[ 0 ] = gamepad.axes[ 2 ];
				axes2[ 1 ] = gamepad.axes[ 3 ];
				if( verbosity >= 0.5 ) console.log( prefix +'axes 2 changed', axes2 );
				controller.dispatchEvent({ type: 'axes 2 changed', axes: axes2 });
			}
		}


		//  Did any button states change?

		buttons.forEach( function( button, i ){
			
			var
			prefixFull = prefix + button.name +' ',
			isPrimary  = button.name === primaryButtonName ? ' isPrimary!' : '',
			suffix;

			if( button.value !== gamepad.buttons[ i ].value ){

				button.value = gamepad.buttons[ i ].value;
				if( verbosity >= 0.5 ) console.log( prefixFull +'value changed'+ isPrimary, button.value );
				controller.dispatchEvent({ type: button.name  +' value changed', value: button.value });
				if( isPrimary !== '' ) controller.dispatchEvent({ type: 'primary value changed', value: button.value });
			}
			if( button.isTouched !== gamepad.buttons[ i ].touched ){

				button.isTouched = gamepad.buttons[ i ].touched;
				suffix = ' ' + ( button.isTouched ? 'began' : 'ended' );
				if( verbosity >= 0.5 ) console.log( prefixFull +'touch'+ suffix + isPrimary );
				controller.dispatchEvent({ type: button.name  +' touch'+ suffix });
				if( isPrimary !== '' ) controller.dispatchEvent({ type: 'primary touch'+ suffix });
			}
			if( button.isPressed !== gamepad.buttons[ i ].pressed ){

				button.isPressed = gamepad.buttons[ i ].pressed;
				suffix = ' ' + ( button.isPressed ? 'began' : 'ended' );
				if( verbosity >= 0.5 ) console.log( prefixFull +'press'+ suffix + isPrimary );
				controller.dispatchEvent({ type: button.name  +' press'+ suffix });
				if( isPrimary !== '' ) controller.dispatchEvent({ type: 'primary press'+ suffix });
			}
		})
	}
	this.getButton = function( buttonNameOrIndex ){
		
		if( typeof buttonNameOrIndex === 'number' ) return buttons[ buttonNameOrIndex ]
		else if( typeof buttonNameOrIndex === 'string' ){

			return buttons.find( function( button ){
			
				return button.name === buttonNameOrIndex
			})
		}
	}
	this.getButtonState = function( buttonName ){

		return buttons.find( function( button ){

			return button.name === buttonName;
		})
	}
}
THREE.VRController.prototype = Object.create( THREE.Object3D.prototype );
THREE.VRController.prototype.constructor = THREE.VRController;




//  Update the position, orientation, and button states,
//  fire button events if nessary.

THREE.VRController.prototype.update = function(){

	var
	gamepad = this.gamepad,
	pose = gamepad.pose;

	// BUTTON EVENTS.

	this.listenForButtonEvents();

	//  Once connected a gamepad will have a not-undefined pose
	//  but that pose will be null until a user action ocurrs.
	//  Similarly if a gamepad has powered off or disconnected
	//  the pose will contain all nulls.
	//  We have to check this ourselves because the Gamepad API
	//  might not report a disconnection reliably :'(
	//  Either way, if we’re all null let’s bail by returning early.

<<<<<<< HEAD
	if( pose === null || pose === undefined || ( pose.orientation === null && pose.position === null )) return;
=======
	if( pose === null || ( pose.orientation === null && pose.position === null )){

		if( this.hasPosed === true ) THREE.VRController.onGamepadDisconnect( gamepad )
		return;
	}
	if( this.hasPosed !== true ){

		this.hasPosed = true;
		this.visible  = true;
	}
>>>>>>> 5770b16c


	//  If we’ve gotten to here then gamepad.pose has a definition
	//  so now we can set a convenience variable to know if we are 3DOF or 6DOF.

	this.gamepadDOF = ( +gamepad.pose.hasOrientation + +gamepad.pose.hasPosition ) * 3;


	//  ORIENTATION. Do we have data for this?
	//  If so let’s use it. If not ... no fallback plan.

	if( pose.orientation !== null ) this.quaternion.fromArray( pose.orientation );
	

	//  POSITION -- EXISTS!
	//  If we’ve got it then we’ll assume we have orientation too; 6 Degrees Of Freedom (6DOF).

	if( pose.position !== null ){

		this.position.fromArray( pose.position );
		this.matrix.compose( this.position, this.quaternion, this.scale );
	}


	//  POSITION -- NOPE ;(
	//  But if we don’t have position data we’ll assume 3 Degrees Of Freedom (3DOF),
	//  and use an arm model that takes head position and orientation into account.

	else {


		//  If this is our first go-round with a 3DOF this then we’ll need to
		//  create the arm model.

		if( this.armModel === undefined ) this.armModel = new OrientationArmModel();


		//  Now and forever after we can just update this arm model
		//  with the head (camera) position and orientation
		//  and use its output to predict where the this is.

		this.armModel.setHeadPosition( this.head.position );
		this.armModel.setHeadOrientation( this.head.quaternion );
		this.armModel.setControllerOrientation(( new THREE.Quaternion() ).fromArray( pose.orientation ));
		this.armModel.update();
		this.matrix.compose( 

			this.armModel.getPose().position, 
			this.armModel.getPose().orientation, 
			this.scale
		);
	}


	//  Ok, we know where the this ought to be so let’s set that.
	
	this.matrix.multiplyMatrices( this.standingMatrix, this.matrix );
	this.matrixWorldNeedsUpdate = true;

}




    /////////////////
   //             //
  //   Statics   //
 //             //
/////////////////


//  This makes inspecting through the console a little bit saner.

THREE.VRController.verbosity = 0;//0.5


//  We need to keep a record of found controllers
//  and have some connection / disconnection handlers.

THREE.VRController.controllers = {};
THREE.VRController.onGamepadConnect = function( gamepad ){


	//  Let’s create a new controller object
	//  that’s really an extended THREE.Object3D
	//  and pass it a reference to this gamepad.
	
	var
	scope = THREE.VRController,
	controller = new scope( gamepad );


	//  We also need to store this reference somewhere so that we have a list
	//  controllers that we know need updating, and by using the gamepad.index
	//  as the key we also know which gamepads have already been found.

	scope.controllers[ gamepad.index ] = controller;


	//  Let’s give the controller a little rumble; some haptic feedback to 
	//  let the user know it’s connected and happy.

	if( controller.gamepad.hapticActuators ) controller.gamepad.hapticActuators[ 0 ].pulse( 0.1, 300 );


	//  Now we’ll broadcast a global connection event.
	//  We’re not using THREE’s dispatchEvent because this event
	//  is the means of delivering the controller instance.
	//  How would we listen for events on the controller instance
	//  if we don’t already have a reference to it?!

	if( scope.verbosity >= 0.5 ) console.log( 'vr controller connected', controller );
	controller.visible = false;
	window.dispatchEvent( new CustomEvent( 'vr controller connected', { detail: controller }));
}
THREE.VRController.onGamepadDisconnect = function( gamepad ){


	//  We need to find the controller that holds the reference to this gamepad.

	var 
	scope = THREE.VRController,
	controller = scope.controllers[ gamepad.index ];


	//  Now we can broadcast the disconnection event on the controller itself
	//  and also “delete” from our controllers object. Goodbye!

	if( scope.verbosity >= 0.5 ) console.log( 'vr controller disconnected', controller );
	controller.dispatchEvent({ type: 'disconnected', controller: controller });
	scope.controllers[ gamepad.index ] = undefined;


	//  I’ve taken the following out of use because perhaps you want to 
	//  fade out your controllers? Or have them fall upwards into the heavens
	//  from whence they came? You don’t want them removed or made invisible
	//  immediately. So just listen for the 'vr controller disconnected' event
	//  and do as you will :)

	//controller.visible = false;
	//controller.parent.remove( controller );
}


//  This is what makes everything so convenient. We keep track of found 
//  controllers right here. And by adding this one update function into your
//  animation loop we automagically update all the controller positions, 
//  orientations, and button states. 

THREE.VRController.update = function(){

	var 
	gamepads = navigator.getGamepads(),
	gamepad, i;


	//  Yes, we need to scan the gamepads Array with each update loop
	//  because it is the *safest* way to detect new gamepads / lost gamepads
	//  and we avoid Doob’s proposed problem of a user accidentally including 
	//  VRControllers.js multiple times if we were using the 'ongamepadconnected' 
	//  and 'ongamepaddisconnected' events firing multiple times. 
	//  Also... those events are not widely supported yet anyhow.

	for( i = 0; i < gamepads.length; i ++ ){

		gamepad = gamepads[ i ];
		if( gamepad !== null ){

			if( this.controllers[ i ] === undefined ) THREE.VRController.onGamepadConnect( gamepad );
			this.controllers[ i ].update();
		}


		//  Note: If you power down a gamepad after startup the gamepad will NOT
		//  be null and gamepad.connected will still equal true so this will not fire!! 
		//  Instead you’d need to check for gamepad.pose.position === null and
		//  gamepad.pose.orientation === null yourself.

		else if( gamepad === null && this.controllers[ i ] !== undefined ){

			THREE.VRController.onGamepadDisconnect( gamepad );
		}
	}
}




    /////////////////
   //             //
  //   Support   //
 //             //
/////////////////


//  Let’s take an ID string as reported directly from the gamepad API,
//  translate that to a more generic “style name” 
//  and also see if we can’t map some names to the buttons!
//  (This stuff was definitely fun to figure out.)

THREE.VRController.supported = {

	'Daydream Controller': {

		style: 'daydream',


		//  Daydream’s thumbpad is both a 2D trackpad and a button. 
		//  X axis: -1 = Left, +1 = Right
		//  Y axis: -1 = Top,  +1 = Bottom  NOTE THIS IS FLIPPED FROM VIVE!

		buttons: [ 'thumbpad' ],
		primary: 'thumbpad'
	},
	'OpenVR Gamepad': {

		style: 'vive',
		buttons: [ 


			//  Vive’s thumpad is both a 2D trackpad and a button. We can
			//  1. touch it -- simply make contact with the trackpad (binary)
			//  2. press it -- apply force to depress the button (binary)
			//  3. get XY values for the point of contact on the trackpad.
			//  X axis: -1 = Left,   +1 = Right
			//  Y axis: -1 = Bottom, +1 = Top

			'thumbpad', 


			//  Vive’s trigger offers a binary touch and a
			//  gradient of “pressed-ness” values from 0.0 to 1.0.
			//  Here’s my best guess at the trigger’s internal rules:
			//  if( value > 0.00 ) touched = true else touched = false
			//  if( value > 0.51 ) pressed = true   THRESHOLD FOR TURNING ON
			//  if( value < 0.45 ) pressed = false  THRESHOLD FOR TURNING OFF

			'trigger', 

			
			//  Each Vive controller has two grip buttons, one on the left and one on the right.
			//  They are not distinguishable -- pressing either one will register as a press
			//  with no knowledge of which one was pressed.
			//  This value is binary, it is either touched/pressed (1) or not (0)
			//  so no need to track anything other than the pressed boolean.

			'grips', 


			//  The menu button is the tiny button above the thumbpad (NOT the one below it).
			//  It’s simple; just a binary on / off press.

			'menu'
		],
		primary: 'trigger'
	},
	'Oculus Touch (Right)': {

		style: 'rift',
		buttons: [


			//  Rift’s thumbstick has axes values and is also a button, 
			//  similar to Vive’s thumbpad.
			//  But unlike Vive’s thumbpad it only has a binary touch value. 
			//  The press value is never set to true.
			//  X axis: -1 = Left, +1 = Right
			//  Y axis: -1 = Top,  +1 = Bottom  NOTE THIS IS FLIPPED FROM VIVE!

			'thumbstick',


			//  Rift’s trigger is twitchier than Vive’s.
			//  Compare these threshold guesses to Vive’s trigger:
			//  if( value > 0.1 ) pressed = true   THRESHOLD FOR TURNING ON
			//  if( value < 0.1 ) pressed = false  THRESHOLD FOR TURNING OFF

			'trigger',


			//  Rift’s grip button follows the exact same pattern as the trigger.

			'grip',


			//  Rift has two old-school video game buttons, A and B.
			// (For the left-hand controller these are X and Y.)
			//  They report separate binary on/off values for both touch and press.

			'A', 'B',


			//  Rift has an inert base “button” that’s really just a resting place
			//  for your thumbs and only reports a binary on/off for touch.

			'thumbrest'
		],
		primary: 'trigger'
	},
	'Oculus Touch (Left)': {

		style: 'rift',
		buttons: [

			'thumbstick',
			'trigger',
			'grip',
			'X', 'Y',
			'thumbrest'
		],
		primary: 'trigger'
	},
	'Gear VR Controller': {

		style: 'gearvr-controller',
		buttons: [
			'touchpad',
			'trigger'
		],
		primary: 'touchpad'
	},
	'Gear VR Touchpad': {
		style: 'gearvr-touchpad',
		buttons: [ 'touchpad' ],
		primary: 'touchpad'
	},
	'Oculus Remote': {

		style: 'oculus-remote',
		buttons: [
			'a',
			'b',
			'd-up',
			'd-down',
			'd-left',
			'd-right'
		],
		primary: 'a'
	},
	'Xbox 360 Controller (XInput STANDARD GAMEPAD)': {

		style: 'xbox',
		buttons: [
			'a',
			'b',
			'x',
			'y',
			'bumper-left',
			'bumper-right',
			'trigger-left',
			'trigger-right',
			'select',
			'start',
			'axis-left',
			'axis-right',
			'd-up',
			'd-down',
			'd-left',
			'd-right'
		],
		primary: 'a'
	},
	'xinput': {

		// xbox controller has a different id in Firefox

		style: 'xbox',
		buttons: [
			'a',
			'b',
			'x',
			'y',
			'bumper-left',
			'bumper-right',
			'trigger-left',
			'trigger-right',
			'select',
			'start',
			'axis-left',
			'axis-right',
			'd-up',
			'd-down',
			'd-left',
			'd-right'
		],
		primary: 'a'
	}
}




    ///////////////////
   //               //
  //   Arm Model   //
 //               //
///////////////////


//  Adapted from Boris’ code in a hurry -- many thanks, Mr. Smus!
//  Represents the arm model for the Daydream controller. 
//  Feed it a camera and the controller. Update it on a RAF.
//  Get the model's pose using getPose().

function OrientationArmModel(){

	this.isLeftHanded = false;


	//  Current and previous controller orientations.

	this.controllerQ     = new THREE.Quaternion();
	this.lastControllerQ = new THREE.Quaternion();


	//  Current and previous head orientations.
	
	this.headQ = new THREE.Quaternion();


	//  Current head position.
	
	this.headPos = new THREE.Vector3();


	//  Positions of other joints (mostly for debugging).
	
	this.elbowPos = new THREE.Vector3();
	this.wristPos = new THREE.Vector3();


	//  Current and previous times the model was updated.

	this.time     = null;
	this.lastTime = null;


	//  Root rotation.
	
	this.rootQ = new THREE.Quaternion();


	//  Current pose that this arm model calculates.

	this.pose = {

		orientation: new THREE.Quaternion(),
		position:    new THREE.Vector3()
	}
}


//  STATICS.

Object.assign( OrientationArmModel, {

	HEAD_ELBOW_OFFSET       : new THREE.Vector3(  0.155, -0.465, -0.15 ),
	ELBOW_WRIST_OFFSET      : new THREE.Vector3(  0, 0, -0.25 ),
	WRIST_CONTROLLER_OFFSET : new THREE.Vector3(  0, 0, 0.05 ),
	ARM_EXTENSION_OFFSET    : new THREE.Vector3( -0.08, 0.14, 0.08 ),
	ELBOW_BEND_RATIO        : 0.4,//  40% elbow, 60% wrist.
	EXTENSION_RATIO_WEIGHT  : 0.4,
	MIN_ANGULAR_SPEED       : 0.61//  35˚ per second, converted to radians.
});


//  SETTERS.
//  Methods to set controller and head pose (in world coordinates).

OrientationArmModel.prototype.setControllerOrientation = function( quaternion ){
		
	this.lastControllerQ.copy( this.controllerQ );
	this.controllerQ.copy( quaternion );
}
OrientationArmModel.prototype.setHeadOrientation = function( quaternion ){
	
	this.headQ.copy( quaternion );
}
OrientationArmModel.prototype.setHeadPosition = function( position ){
	
	this.headPos.copy( position );
}
OrientationArmModel.prototype.setLeftHanded = function( isLeftHanded ){//  TODO(smus): Implement me!
	
	this.isLeftHanded = isLeftHanded;
}


/**
 * Called on a RAF.
 */
OrientationArmModel.prototype.update = function(){
		
	this.time = performance.now();


	//  If the controller’s angular velocity is above a certain amount,
	//  we can assume torso rotation and move the elbow joint relative
	//  to the camera orientation.

	var
	headYawQ = this.getHeadYawOrientation_(),
	timeDelta = (this.time - this.lastTime) / 1000,
	angleDelta = this.quatAngle_( this.lastControllerQ, this.controllerQ ),
	controllerAngularSpeed = angleDelta / timeDelta;

	if( controllerAngularSpeed > OrientationArmModel.MIN_ANGULAR_SPEED ){
	
		this.rootQ.slerp( headYawQ, angleDelta / 10 );// Attenuate the Root rotation slightly.
	}
	else this.rootQ.copy( headYawQ );


	// We want to move the elbow up and to the center as the user points the
	// controller upwards, so that they can easily see the controller and its
	// tool tips.
	var controllerEuler = new THREE.Euler().setFromQuaternion(this.controllerQ, 'YXZ');
	var controllerXDeg = THREE.Math.radToDeg(controllerEuler.x);
	var extensionRatio = this.clamp_((controllerXDeg - 11) / (50 - 11), 0, 1);

	// Controller orientation in camera space.
	var controllerCameraQ = this.rootQ.clone().inverse();
	controllerCameraQ.multiply(this.controllerQ);

	// Calculate elbow position.
	var elbowPos = this.elbowPos;
	elbowPos.copy(this.headPos).add(OrientationArmModel.HEAD_ELBOW_OFFSET);
	var elbowOffset = new THREE.Vector3().copy(OrientationArmModel.ARM_EXTENSION_OFFSET);
	elbowOffset.multiplyScalar(extensionRatio);
	elbowPos.add(elbowOffset);

	// Calculate joint angles. Generally 40% of rotation applied to elbow, 60%
	// to wrist, but if controller is raised higher, more rotation comes from
	// the wrist.
	var totalAngle = this.quatAngle_(controllerCameraQ, new THREE.Quaternion());
	var totalAngleDeg = THREE.Math.radToDeg(totalAngle);
	var lerpSuppression = 1 - Math.pow(totalAngleDeg / 180, 4); // TODO(smus): ???

	var elbowRatio = OrientationArmModel.ELBOW_BEND_RATIO;
	var wristRatio = 1 - OrientationArmModel.ELBOW_BEND_RATIO;
	var lerpValue = lerpSuppression *
			(elbowRatio + wristRatio * extensionRatio * OrientationArmModel.EXTENSION_RATIO_WEIGHT);

	var wristQ = new THREE.Quaternion().slerp(controllerCameraQ, lerpValue);
	var invWristQ = wristQ.inverse();
	var elbowQ = controllerCameraQ.clone().multiply(invWristQ);

	// Calculate our final controller position based on all our joint rotations
	// and lengths.
	/*
	position_ =
		root_rot_ * (
			controller_root_offset_ +
2:      (arm_extension_ * amt_extension) +
1:      elbow_rot * (kControllerForearm + (wrist_rot * kControllerPosition))
		);
	*/
	var wristPos = this.wristPos;
	wristPos.copy(OrientationArmModel.WRIST_CONTROLLER_OFFSET);
	wristPos.applyQuaternion(wristQ);
	wristPos.add(OrientationArmModel.ELBOW_WRIST_OFFSET);
	wristPos.applyQuaternion(elbowQ);
	wristPos.add(this.elbowPos);

	var offset = new THREE.Vector3().copy(OrientationArmModel.ARM_EXTENSION_OFFSET);
	offset.multiplyScalar(extensionRatio);

	var position = new THREE.Vector3().copy(this.wristPos);
	position.add(offset);
	position.applyQuaternion(this.rootQ);

	var orientation = new THREE.Quaternion().copy(this.controllerQ);

	
	//  Set the resulting pose orientation and position.
	
	this.pose.orientation.copy( orientation );
	this.pose.position.copy( position );

	this.lastTime = this.time;
}




//  GETTERS.
//  Returns the pose calculated by the model.

OrientationArmModel.prototype.getPose = function(){
	
	return this.pose;
}


//  Debug methods for rendering the arm model.

OrientationArmModel.prototype.getForearmLength = function(){
	
	return OrientationArmModel.ELBOW_WRIST_OFFSET.length();
}
OrientationArmModel.prototype.getElbowPosition = function(){

	var out = this.elbowPos.clone();

	return out.applyQuaternion( this.rootQ );
}
OrientationArmModel.prototype.getWristPosition = function(){
	
	var out = this.wristPos.clone();

	return out.applyQuaternion( this.rootQ );
}
OrientationArmModel.prototype.getHeadYawOrientation_ = function(){
	
	var 
	headEuler = new THREE.Euler().setFromQuaternion( this.headQ, 'YXZ' ),
	destinationQ;

	headEuler.x  = 0;
	headEuler.z  = 0;
	destinationQ = new THREE.Quaternion().setFromEuler( headEuler );
	return destinationQ;
}


//  General tools...

OrientationArmModel.prototype.clamp_ = function( value, min, max ){
		
	return Math.min( Math.max( value, min ), max );
}
OrientationArmModel.prototype.quatAngle_ = function( q1, q2 ){ 
		
	var 
	vec1 = new THREE.Vector3( 0, 0, -1 ),
	vec2 = new THREE.Vector3( 0, 0, -1 );

	vec1.applyQuaternion( q1 );
	vec2.applyQuaternion( q2 );
	return vec1.angleTo( vec2 );
}


<|MERGE_RESOLUTION|>--- conflicted
+++ resolved
@@ -233,10 +233,7 @@
 	//  might not report a disconnection reliably :'(
 	//  Either way, if we’re all null let’s bail by returning early.
 
-<<<<<<< HEAD
-	if( pose === null || pose === undefined || ( pose.orientation === null && pose.position === null )) return;
-=======
-	if( pose === null || ( pose.orientation === null && pose.position === null )){
+	if( pose === null || pose === undefined || ( pose.orientation === null && pose.position === null )){
 
 		if( this.hasPosed === true ) THREE.VRController.onGamepadDisconnect( gamepad )
 		return;
@@ -246,7 +243,6 @@
 		this.hasPosed = true;
 		this.visible  = true;
 	}
->>>>>>> 5770b16c
 
 
 	//  If we’ve gotten to here then gamepad.pose has a definition
